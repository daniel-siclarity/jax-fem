--- conflicted
+++ resolved
@@ -345,7 +345,7 @@
     if linear:
         dofs = assign_bc(dofs, problem)
         res_vec, A_fn = newton_update_helper(dofs)
-<<<<<<< HEAD
+
         dofs = linear_incremental_solver(problem, res_vec, A_fn, dofs, precond,
                                          use_petsc)
 
@@ -353,12 +353,6 @@
         res_val = np.linalg.norm(res_vec)
         logging.info(f"Linear solve, res l_2 = {res_val}")
 
-=======
-        dofs = linear_incremental_solver(problem, res_vec, A_fn, dofs, precond, use_petsc)
-        res_vec, A_fn = newton_update_helper(dofs)
-        res_val = np.linalg.norm(res_vec)
-        print(f"Linear solve, res l_2 = {res_val}")
->>>>>>> 07dd950e
     else:
         if initial_guess is None:
             res_vec, A_fn = newton_update_helper(dofs)
@@ -680,30 +674,6 @@
     if nIters % nPrint == 1:
         #logging.info('\t------------------------------------')
         if info_force == True:
-<<<<<<< HEAD
-            logging.info(('  DR Iteration %d: Max force = %g (tol = %g)' +
-                          ' Max velocity = %g') %
-                         (nIters, error, tol, np.max(np.absolute(qdot))))
-        if info == True:
-            logging.info(
-                'Damping t: ',
-                t,
-            )
-            logging.info('Damping coefficient: ', c)
-            logging.info('Max epsilon: ', np.max(eps))
-            logging.info('Max acceleration: ', np.max(np.absolute(qdotdot)))
-
-
-def DynamicRelaxSolve(
-        problem,
-        initial_guess,
-        # default parameters
-        tol=1e-6,
-        nKMat=50,
-        nPrint=1000,
-        info=True,
-        info_force=True):
-=======
             print(('\nDR Iteration %d: Max force (residual error) = %g (tol = %g)' +
                    'Max velocity = %g') % (nIters, error, tol, 
                                             np.max(np.absolute(qdot))))
@@ -715,16 +685,9 @@
 
 
 def dynamic_relax_solve(problem, tol=1e-6, nKMat=1000, nPrint=500, info=True, info_force=True):
->>>>>>> 07dd950e
-
     """
     Implementation of
 
-<<<<<<< HEAD
-    sol_shape = (problem.num_total_nodes, problem.vec)
-    dofs = np.zeros(sol_shape).reshape(-1)
-
-=======
     Luet, David Joseph. Bounding volume hierarchy and non-uniform rational B-splines for contact enforcement 
     in large deformation finite element analysis of sheet metal forming. Diss. Princeton University, 2016.
     Chapter 4.3 Nonlinear System Solution
@@ -733,18 +696,12 @@
     There is a FEniCS version of this dynamic relaxation algorithm.
     The code below is a direct translation from the FEniCS version.
     """
->>>>>>> 07dd950e
     def newton_update_helper(dofs):
         res_vec = problem.newton_update(dofs.reshape(sol_shape)).reshape(-1)
         res_vec = apply_bc_vec(res_vec, dofs, problem)
         A_fn = get_A_fn(problem, use_petsc=False)
         return res_vec, A_fn
 
-<<<<<<< HEAD
-=======
-    sol_shape = (problem.num_total_nodes, problem.vec)
-    dofs = np.zeros(sol_shape).reshape(-1)
->>>>>>> 07dd950e
     res_vec, A_fn = newton_update_helper(dofs)
     dofs = linear_guess_solve(problem, A_fn, precond=True, use_petsc=False)
 
@@ -762,11 +719,7 @@
     q_old, qdot_old, qdotdot_old = onp.zeros(N), onp.zeros(N), onp.zeros(N)
     #initialize the M, eps, R_old arrays
     eps, M, R, R_old = onp.zeros(N), onp.zeros(N), onp.zeros(N), onp.zeros(N)
-<<<<<<< HEAD
-
-=======
- 
->>>>>>> 07dd950e
+
     @jax.jit
     def assembleVec(dofs):
         res_fn = get_flatten_fn(problem.compute_residual, problem)
@@ -774,10 +727,6 @@
         res_vec = assign_zeros_bc(res_vec, problem)
         return res_vec
 
-<<<<<<< HEAD
-    # R = assembleVec(problem, dofs)
-=======
->>>>>>> 07dd950e
     R = onp.array(assembleVec(dofs))
     KCSR = assembleCSR(problem, dofs)
 
@@ -788,14 +737,8 @@
     # set the counters for iterations and
     nIters, iKMat = 0, 0
     error = 1.0
-
-<<<<<<< HEAD
-    timeZ = time.time()  #Measurement of loop time.
-
-=======
     timeZ = time.time() #Measurement of loop time.
-    
->>>>>>> 07dd950e
+
     assert onp.all(onp.isfinite(M)), f"M not finite"
     assert onp.all(onp.isfinite(q)), f"q not finite"
     assert onp.all(onp.isfinite(qdot)), f"qdot not finite"
@@ -803,25 +746,12 @@
     error = onp.max(onp.absolute(R))
 
     while error > tol:
-<<<<<<< HEAD
-
-        print(f"error = {error}")
-
-        # marching forward
-        q_old[:] = q[:]
-        R_old[:] = R[:]
-        q[:] += h * qdot
-        dofs = np.array(q)
-
-        # assembleVec(F, bcs, RVec, R)
-        # R = assembleVec(problem, dofs)
-
-=======
+
         # print(f"error = {error}")
         # marching forward
         q_old[:] = q[:]; R_old[:] = R[:]
         q[:] += h*qdot; dofs = np.array(q)
->>>>>>> 07dd950e
+        
         R = onp.array(assembleVec(dofs))
 
         nIters += 1
@@ -840,16 +770,11 @@
                        where=(q - q_old) != 0))
 
         # calculating the jacobian matrix
-<<<<<<< HEAD
-        if ((onp.max(eps) > 1) and (iKMat > nKMat)):  #SPR JAN max --> min
-            if info == True:
-                print('\tRecalculating the tangent matrix: ', nIters)
-=======
+
         if ((onp.max(eps) > 1) and (iKMat > nKMat)): #SPR JAN max --> min
             if info == True: 
                 print('\nRecalculating the tangent matrix: ', nIters)
 
->>>>>>> 07dd950e
             iKMat = 0
             KCSR = assembleCSR(problem, dofs)
             M[:] = h_tilde * h_tilde / 4. * onp.array(
